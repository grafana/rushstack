--- conflicted
+++ resolved
@@ -11,16 +11,9 @@
   "devDependencies": {
     "ts-jest": "~22.4.6",
     "@types/jest": "21.1.10",
-<<<<<<< HEAD
-    "@microsoft/rush-stack-compiler": "0.1.0",
-    "@microsoft/load-themed-styles": "1.8.2",
-    "@microsoft/web-library-build": "5.0.5",
-=======
-    "@microsoft/rush-stack": "0.1.1",
     "@microsoft/rush-stack-compiler": "0.1.1",
     "@microsoft/load-themed-styles": "1.8.3",
     "@microsoft/web-library-build": "5.0.6",
->>>>>>> c94896ce
     "gulp": "~3.9.1"
   }
 }