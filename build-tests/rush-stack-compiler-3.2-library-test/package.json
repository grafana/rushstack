--- conflicted
+++ resolved
@@ -13,11 +13,7 @@
   },
   "devDependencies": {
     "@microsoft/node-library-build": "6.0.28",
-<<<<<<< HEAD
-    "@microsoft/rush-stack-compiler-3.2": "0.2.0",
-=======
     "@microsoft/rush-stack-compiler-3.2": "0.2.1",
->>>>>>> 27f723e7
     "gulp": "~3.9.1"
   }
 }