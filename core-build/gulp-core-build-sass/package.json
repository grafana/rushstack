--- conflicted
+++ resolved
@@ -26,13 +26,8 @@
     "@microsoft/node-core-library": "3.6.0"
   },
   "devDependencies": {
-<<<<<<< HEAD
     "@microsoft/rush-stack-compiler-3.0": "0.0.0",
-    "@microsoft/node-library-build": "6.0.11",
-=======
-    "@microsoft/rush-stack-compiler": "0.5.4",
     "@microsoft/node-library-build": "6.0.12",
->>>>>>> 96351913
     "@types/glob": "5.0.30",
     "@types/node-sass": "3.10.32",
     "@types/clean-css": "3.4.30",
