--- conflicted
+++ resolved
@@ -16,14 +16,8 @@
     "build": "gulp test --clean"
   },
   "devDependencies": {
-<<<<<<< HEAD
-    "@microsoft/rush-stack-compiler": "0.1.0",
-    "@microsoft/node-library-build": "5.0.2",
-=======
-    "@microsoft/rush-stack": "0.1.1",
     "@microsoft/rush-stack-compiler": "0.1.1",
     "@microsoft/node-library-build": "5.0.3",
->>>>>>> c94896ce
     "@microsoft/node-core-library": "3.0.0",
     "chai": "~3.5.0",
     "gulp": "~3.9.1",
