--- conflicted
+++ resolved
@@ -18,11 +18,7 @@
   "devDependencies": {
     "@microsoft/rush-stack-compiler-3.1": "0.5.1",
     "@microsoft/node-library-build": "6.0.28",
-<<<<<<< HEAD
-    "@microsoft/node-core-library": "3.9.0",
-=======
     "@microsoft/node-core-library": "3.10.0",
->>>>>>> 27f723e7
     "chai": "~3.5.0",
     "gulp": "~3.9.1",
     "@types/chai": "3.4.34",
