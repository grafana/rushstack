// @public
declare class ApiCallSignature extends ApiCallSignature_base {
    // (undocumented)
    constructor(options: IApiCallSignatureOptions);
    // @override (undocumented)
    readonly canonicalReference: string;
    // (undocumented)
    static getCanonicalReference(overloadIndex: number): string;
    // @override (undocumented)
    readonly kind: ApiItemKind;
}

// @public
declare class ApiClass extends ApiClass_base {
    // (undocumented)
    constructor(options: IApiClassOptions);
    // @override (undocumented)
    readonly canonicalReference: string;
    readonly extendsType: HeritageType | undefined;
    // (undocumented)
    static getCanonicalReference(name: string): string;
    readonly implementsTypes: ReadonlyArray<HeritageType>;
    // @override (undocumented)
    readonly kind: ApiItemKind;
    // @override (undocumented)
    static onDeserializeInto(options: Partial<IApiClassOptions>, jsonObject: IApiClassJson): void;
    // @override (undocumented)
    serializeInto(jsonObject: Partial<IApiClassJson>): void;
}

// @public
declare class ApiConstructor extends ApiConstructor_base {
    // (undocumented)
    constructor(options: IApiConstructorOptions);
    // @override (undocumented)
    readonly canonicalReference: string;
    // (undocumented)
    static getCanonicalReference(isStatic: boolean, overloadIndex: number): string;
    // @override (undocumented)
    readonly kind: ApiItemKind;
}

// @public
declare class ApiConstructSignature extends ApiConstructSignature_base {
    // (undocumented)
    constructor(options: IApiConstructSignatureOptions);
    // @override (undocumented)
    readonly canonicalReference: string;
    // (undocumented)
    static getCanonicalReference(overloadIndex: number): string;
    // @override (undocumented)
    readonly kind: ApiItemKind;
}

// @public
declare class ApiDeclaredItem extends ApiDocumentedItem {
    // (undocumented)
    constructor(options: IApiDeclaredItemOptions);
    buildExcerpt(tokenRange: IExcerptTokenRange): Excerpt;
    readonly excerpt: Excerpt;
    readonly excerptTokens: ReadonlyArray<ExcerptToken>;
    getExcerptWithModifiers(): string;
    // @override (undocumented)
    static onDeserializeInto(options: Partial<IApiDeclaredItemOptions>, jsonObject: IApiDeclaredItemJson): void;
    // @override (undocumented)
    serializeInto(jsonObject: Partial<IApiDeclaredItemJson>): void;
}

// @public
declare class ApiDocumentedItem extends ApiItem {
    // (undocumented)
    constructor(options: IApiDocumentedItemOptions);
    // @override (undocumented)
    static onDeserializeInto(options: Partial<IApiDocumentedItemOptions>, jsonObject: IApiItemJson): void;
    // @override (undocumented)
    serializeInto(jsonObject: Partial<IApiDocumentedItemJson>): void;
    // (undocumented)
    readonly tsdocComment: tsdoc.DocComment | undefined;
    }

// @public
declare class ApiEntryPoint extends ApiEntryPoint_base {
    // (undocumented)
    constructor(options: IApiEntryPointOptions);
    // @override (undocumented)
    readonly canonicalReference: string;
    // @override (undocumented)
    readonly kind: ApiItemKind;
}

// @public
declare class ApiEnum extends ApiEnum_base {
    // (undocumented)
    constructor(options: IApiEnumOptions);
    // @override (undocumented)
    addMember(member: ApiEnumMember): void;
    // @override (undocumented)
    readonly canonicalReference: string;
    // (undocumented)
    static getCanonicalReference(name: string): string;
    // @override (undocumented)
    readonly kind: ApiItemKind;
    // @override (undocumented)
    readonly members: ReadonlyArray<ApiEnumMember>;
}

// @public
declare class ApiEnumMember extends ApiEnumMember_base {
    // (undocumented)
    constructor(options: IApiEnumMemberOptions);
    // @override (undocumented)
    readonly canonicalReference: string;
    // (undocumented)
    static getCanonicalReference(name: string): string;
    readonly initializerExcerpt: Excerpt;
    // @override (undocumented)
    readonly kind: ApiItemKind;
    // @override (undocumented)
    static onDeserializeInto(options: Partial<IApiEnumMemberOptions>, jsonObject: IApiEnumMemberJson): void;
    // @override (undocumented)
    serializeInto(jsonObject: Partial<IApiEnumMemberJson>): void;
}

// @public
declare class ApiFunction extends ApiFunction_base {
    // (undocumented)
    constructor(options: IApiFunctionOptions);
    // @override (undocumented)
    readonly canonicalReference: string;
    // (undocumented)
    static getCanonicalReference(name: string, overloadIndex: number): string;
    // @override (undocumented)
    readonly kind: ApiItemKind;
}

// @public
declare class ApiIndexSignature extends ApiIndexSignature_base {
    // (undocumented)
    constructor(options: IApiIndexSignatureOptions);
    // @override (undocumented)
    readonly canonicalReference: string;
    // (undocumented)
    static getCanonicalReference(overloadIndex: number): string;
    // @override (undocumented)
    readonly kind: ApiItemKind;
}

// @public
declare class ApiInterface extends ApiInterface_base {
    // (undocumented)
    constructor(options: IApiInterfaceOptions);
    // @override (undocumented)
    readonly canonicalReference: string;
    readonly extendsTypes: ReadonlyArray<HeritageType>;
    // (undocumented)
    static getCanonicalReference(name: string): string;
    // @override (undocumented)
    readonly kind: ApiItemKind;
    // @override (undocumented)
    static onDeserializeInto(options: Partial<IApiInterfaceOptions>, jsonObject: IApiInterfaceJson): void;
    // @override (undocumented)
    serializeInto(jsonObject: Partial<IApiInterfaceJson>): void;
}

// @public
declare class ApiItem {
    // (undocumented)
    [ApiItem_parent]: ApiItem | undefined;
    // (undocumented)
    constructor(options: IApiItemOptions);
    // @virtual (undocumented)
    readonly canonicalReference: string;
    // (undocumented)
    static deserialize(jsonObject: IApiItemJson): ApiItem;
    // @virtual
    readonly displayName: string;
    getAssociatedPackage(): ApiPackage | undefined;
    getHierarchy(): ReadonlyArray<ApiItem>;
    getScopedNameWithinPackage(): string;
    // @virtual (undocumented)
    getSortKey(): string;
    // @virtual (undocumented)
    readonly kind: ApiItemKind;
    // @virtual
    readonly members: ReadonlyArray<ApiItem>;
    // @virtual (undocumented)
    static onDeserializeInto(options: Partial<IApiItemOptions>, jsonObject: IApiItemJson): void;
    // @virtual
    readonly parent: ApiItem | undefined;
    // @virtual (undocumented)
    serializeInto(jsonObject: Partial<IApiItemJson>): void;
}

// @public
declare function ApiItemContainerMixin<TBaseClass extends IApiItemConstructor>(baseClass: TBaseClass): TBaseClass & (new (...args: any[]) => ApiItemContainerMixin);

// @public
interface ApiItemContainerMixin extends ApiItem {
    addMember(member: ApiItem): void;
    findMembersByName(name: string): ReadonlyArray<ApiItem>;
    readonly members: ReadonlyArray<ApiItem>;
    // @override (undocumented)
    serializeInto(jsonObject: Partial<IApiItemJson>): void;
    tryGetMember(canonicalReference: string): ApiItem | undefined;
}

// @public
declare namespace ApiItemContainerMixin {
    function isBaseClassOf(apiItem: ApiItem): apiItem is ApiItemContainerMixin;
}

// @public
declare const enum ApiItemKind {
    // (undocumented)
    CallSignature = "CallSignature",
    // (undocumented)
    Class = "Class",
    // (undocumented)
    Constructor = "Constructor",
    // (undocumented)
    ConstructSignature = "ConstructSignature",
    // (undocumented)
    EntryPoint = "EntryPoint",
    // (undocumented)
    Enum = "Enum",
    // (undocumented)
    EnumMember = "EnumMember",
    // (undocumented)
    Function = "Function",
    // (undocumented)
    IndexSignature = "IndexSignature",
    // (undocumented)
    Interface = "Interface",
    // (undocumented)
    Method = "Method",
    // (undocumented)
    MethodSignature = "MethodSignature",
    // (undocumented)
    Model = "Model",
    // (undocumented)
    Namespace = "Namespace",
    // (undocumented)
    None = "None",
    // (undocumented)
    Package = "Package",
    // (undocumented)
    Property = "Property",
    // (undocumented)
    PropertySignature = "PropertySignature",
    // (undocumented)
    TypeAlias = "TypeAlias",
    // (undocumented)
    Variable = "Variable"
}

// @public
declare class ApiMethod extends ApiMethod_base {
    // (undocumented)
    constructor(options: IApiMethodOptions);
    // @override (undocumented)
    readonly canonicalReference: string;
    // (undocumented)
    static getCanonicalReference(name: string, isStatic: boolean, overloadIndex: number): string;
    // @override (undocumented)
    readonly kind: ApiItemKind;
}

// @public
declare class ApiMethodSignature extends ApiMethodSignature_base {
    // (undocumented)
    constructor(options: IApiMethodSignatureOptions);
    // @override (undocumented)
    readonly canonicalReference: string;
    // (undocumented)
    static getCanonicalReference(name: string, overloadIndex: number): string;
    // @override (undocumented)
    readonly kind: ApiItemKind;
}

// @public
declare class ApiModel extends ApiModel_base {
    // (undocumented)
    constructor();
    // @override (undocumented)
    addMember(member: ApiPackage): void;
    // @override (undocumented)
    readonly canonicalReference: string;
    // @override (undocumented)
    readonly kind: ApiItemKind;
    // (undocumented)
    loadPackage(apiJsonFilename: string): ApiPackage;
    // (undocumented)
    readonly packages: ReadonlyArray<ApiPackage>;
    // (undocumented)
    resolveDeclarationReference(declarationReference: DocDeclarationReference, contextApiItem: ApiItem | undefined): IResolveDeclarationReferenceResult;
    tryGetPackageByName(packageName: string): ApiPackage | undefined;
}

// @public
declare class ApiNamespace extends ApiNamespace_base {
    // (undocumented)
    constructor(options: IApiNamespaceOptions);
    // @override (undocumented)
    readonly canonicalReference: string;
    // (undocumented)
    static getCanonicalReference(name: string): string;
    // @override (undocumented)
    readonly kind: ApiItemKind;
}

// @public
<<<<<<< HEAD
declare class ApiPackage extends ApiPackage_base {
    // (undocumented)
    constructor(options: IApiPackageOptions);
    // @override (undocumented)
    addMember(member: ApiEntryPoint): void;
    // @override (undocumented)
    readonly canonicalReference: string;
    // (undocumented)
    readonly entryPoints: ReadonlyArray<ApiEntryPoint>;
    // (undocumented)
    findEntryPointsByPath(importPath: string): ReadonlyArray<ApiEntryPoint>;
    // @override (undocumented)
    readonly kind: ApiItemKind;
    // (undocumented)
    static loadFromJsonFile(apiJsonFilename: string): ApiPackage;
    // (undocumented)
    saveToJsonFile(apiJsonFilename: string, options?: IJsonFileSaveOptions): void;
}

// @public
declare function ApiParameterListMixin<TBaseClass extends IApiItemConstructor>(baseClass: TBaseClass): TBaseClass & (new (...args: any[]) => ApiParameterListMixin);

// @public
interface ApiParameterListMixin extends ApiItem {
    readonly overloadIndex: number;
    readonly parameters: ReadonlyArray<Parameter>;
    // (undocumented)
    serializeInto(jsonObject: Partial<IApiItemJson>): void;
}

// @public
declare namespace ApiParameterListMixin {
    function isBaseClassOf(apiItem: ApiItem): apiItem is ApiParameterListMixin;
}

// @public
declare class ApiProperty extends ApiProperty_base {
    // (undocumented)
    constructor(options: IApiPropertyOptions);
    // @override (undocumented)
    readonly canonicalReference: string;
    // (undocumented)
    static getCanonicalReference(name: string, isStatic: boolean): string;
    // @override (undocumented)
    readonly kind: ApiItemKind;
}

// @public
declare class ApiPropertyItem extends ApiPropertyItem_base {
    // (undocumented)
    constructor(options: IApiPropertyItemOptions);
    readonly isEventProperty: boolean;
    // @override (undocumented)
    static onDeserializeInto(options: Partial<IApiPropertyItemOptions>, jsonObject: IApiPropertyItemJson): void;
    readonly propertyTypeExcerpt: Excerpt;
    // @override (undocumented)
    serializeInto(jsonObject: Partial<IApiPropertyItemJson>): void;
=======
class ApiPackage extends ApiPackage_base {
  constructor(options: IApiPackageOptions);
  // @override (undocumented)
  addMember(member: ApiEntryPoint): void;
  // @override (undocumented)
  readonly canonicalReference: string;
  // (undocumented)
  readonly entryPoints: ReadonlyArray<ApiEntryPoint>;
  // (undocumented)
  findEntryPointsByPath(importPath: string): ReadonlyArray<ApiEntryPoint>;
  // @override (undocumented)
  readonly kind: ApiItemKind;
  // (undocumented)
  static loadFromJsonFile(apiJsonFilename: string): ApiPackage;
  // (undocumented)
  saveToJsonFile(apiJsonFilename: string, options?: IApiPackageSaveOptions): void;
>>>>>>> f6b14dd6
}

// @public
declare class ApiPropertySignature extends ApiPropertyItem {
    // (undocumented)
    constructor(options: IApiPropertySignatureOptions);
    // @override (undocumented)
    readonly canonicalReference: string;
    // (undocumented)
    static getCanonicalReference(name: string): string;
    // @override (undocumented)
    readonly kind: ApiItemKind;
}

// @public
declare function ApiReleaseTagMixin<TBaseClass extends IApiItemConstructor>(baseClass: TBaseClass): TBaseClass & (new (...args: any[]) => ApiReleaseTagMixin);

// @public
interface ApiReleaseTagMixin extends ApiItem {
    readonly releaseTag: ReleaseTag;
    // @override (undocumented)
    serializeInto(jsonObject: Partial<IApiItemJson>): void;
}

// @public
declare namespace ApiReleaseTagMixin {
    function isBaseClassOf(apiItem: ApiItem): apiItem is ApiReleaseTagMixin;
}

// @public
declare function ApiReturnTypeMixin<TBaseClass extends IApiItemConstructor>(baseClass: TBaseClass): TBaseClass & (new (...args: any[]) => ApiReturnTypeMixin);

// @public
interface ApiReturnTypeMixin extends ApiItem {
    readonly returnTypeExcerpt: Excerpt;
    // @override (undocumented)
    serializeInto(jsonObject: Partial<IApiReturnTypeMixinJson>): void;
}

// @public
declare namespace ApiReturnTypeMixin {
    function isBaseClassOf(apiItem: ApiItem): apiItem is ApiReturnTypeMixin;
}

// @public
declare function ApiStaticMixin<TBaseClass extends IApiItemConstructor>(baseClass: TBaseClass): TBaseClass & (new (...args: any[]) => ApiStaticMixin);

// @public
interface ApiStaticMixin extends ApiItem {
    readonly isStatic: boolean;
    // @override (undocumented)
    serializeInto(jsonObject: Partial<IApiItemJson>): void;
}

// @public
declare namespace ApiStaticMixin {
    function isBaseClassOf(apiItem: ApiItem): apiItem is ApiStaticMixin;
}

// @public
declare class ApiTypeAlias extends ApiTypeAlias_base {
    // (undocumented)
    constructor(options: IApiTypeAliasOptions);
    // @override (undocumented)
    readonly canonicalReference: string;
    // (undocumented)
    static getCanonicalReference(name: string): string;
    // @override (undocumented)
    readonly kind: ApiItemKind;
}

// @public
declare class ApiVariable extends ApiVariable_base {
    // (undocumented)
    constructor(options: IApiVariableOptions);
    // @override (undocumented)
    readonly canonicalReference: string;
    // (undocumented)
    static getCanonicalReference(name: string): string;
    // @override (undocumented)
    readonly kind: ApiItemKind;
    // @override (undocumented)
    static onDeserializeInto(options: Partial<IApiVariableOptions>, jsonObject: IApiVariableJson): void;
    // @override (undocumented)
    serializeInto(jsonObject: Partial<IApiVariableJson>): void;
    readonly variableTypeExcerpt: Excerpt;
}

// @public (undocumented)
declare type Constructor<T = {}> = new (...args: any[]) => T;

// @public
declare class Excerpt {
    // (undocumented)
    constructor(tokens: ReadonlyArray<ExcerptToken>, tokenRange: IExcerptTokenRange);
    // (undocumented)
    readonly text: string;
    // (undocumented)
    readonly tokenRange: Readonly<IExcerptTokenRange>;
    // (undocumented)
    readonly tokens: ReadonlyArray<ExcerptToken>;
}

// @public (undocumented)
declare class ExcerptToken {
    // (undocumented)
    constructor(kind: ExcerptTokenKind, text: string);
    // (undocumented)
    readonly kind: ExcerptTokenKind;
    // (undocumented)
    readonly text: string;
}

// @public (undocumented)
declare const enum ExcerptTokenKind {
    // (undocumented)
    Content = "Content",
    // (undocumented)
    Reference = "Reference"
}

// @public
declare class Extractor {
    // (undocumented)
    constructor(config: IExtractorConfig, options?: IExtractorOptions);
    readonly actualConfig: IExtractorConfig;
    // @deprecated
    analyzeProject(options?: IAnalyzeProjectOptions): void;
    static generateFilePathsForAnalysis(inputFilePaths: string[]): string[];
    static jsonSchema: JsonSchema;
    static loadConfigObject(jsonConfigFile: string): IExtractorConfig;
    static readonly packageName: string;
    processProject(options?: IAnalyzeProjectOptions): boolean;
    static processProjectFromConfigFile(jsonConfigFile: string, options?: IExtractorOptions): void;
    static readonly version: string;
}

// @public
declare const enum ExtractorValidationRulePolicy {
    allow = "allow",
    error = "error"
}

// @public
declare class HeritageType {
    // (undocumented)
    constructor(excerpt: Excerpt);
    readonly excerpt: Excerpt;
}

// @public
interface IAnalyzeProjectOptions {
    projectConfig?: IExtractorProjectConfig;
}

// @public
interface IApiCallSignatureOptions extends IApiParameterListMixinOptions, IApiReleaseTagMixinOptions, IApiReturnTypeMixinOptions, IApiDeclaredItemOptions {
}

// @public
interface IApiClassOptions extends IApiItemContainerMixinOptions, IApiNameMixinOptions, IApiReleaseTagMixinOptions, IApiDeclaredItemOptions {
    // (undocumented)
    extendsTokenRange: IExcerptTokenRange | undefined;
    // (undocumented)
    implementsTokenRanges: IExcerptTokenRange[];
}

// @public
interface IApiConstructorOptions extends IApiParameterListMixinOptions, IApiReleaseTagMixinOptions, IApiStaticMixinOptions, IApiDeclaredItemOptions {
}

// @public
interface IApiConstructSignatureOptions extends IApiParameterListMixinOptions, IApiReleaseTagMixinOptions, IApiReturnTypeMixinOptions, IApiDeclaredItemOptions {
}

// @public
interface IApiDeclaredItemOptions extends IApiDocumentedItemOptions {
    // (undocumented)
    excerptTokens: IExcerptToken[];
}

// @public
interface IApiDocumentedItemOptions extends IApiItemOptions {
    // (undocumented)
    docComment: tsdoc.DocComment | undefined;
}

// @public
interface IApiEntryPointOptions extends IApiItemContainerMixinOptions, IApiNameMixinOptions {
}

// @public
interface IApiEnumMemberOptions extends IApiNameMixinOptions, IApiReleaseTagMixinOptions, IApiDeclaredItemOptions {
    // (undocumented)
    initializerTokenRange: IExcerptTokenRange;
}

// @public
interface IApiEnumOptions extends IApiItemContainerMixinOptions, IApiNameMixinOptions, IApiReleaseTagMixinOptions, IApiDeclaredItemOptions {
}

// @public
interface IApiFunctionOptions extends IApiNameMixinOptions, IApiParameterListMixinOptions, IApiReleaseTagMixinOptions, IApiReturnTypeMixinOptions, IApiDeclaredItemOptions {
}

// @public
interface IApiIndexSignatureOptions extends IApiParameterListMixinOptions, IApiReleaseTagMixinOptions, IApiReturnTypeMixinOptions, IApiDeclaredItemOptions {
}

// @public
interface IApiInterfaceOptions extends IApiItemContainerMixinOptions, IApiNameMixinOptions, IApiReleaseTagMixinOptions, IApiDeclaredItemOptions {
    // (undocumented)
    extendsTokenRanges: IExcerptTokenRange[];
}

// @public
interface IApiItemContainerMixinOptions extends IApiItemOptions {
    // (undocumented)
    members?: ApiItem[];
}

// @public
interface IApiItemOptions {
}

// @public
interface IApiMethodOptions extends IApiNameMixinOptions, IApiParameterListMixinOptions, IApiReleaseTagMixinOptions, IApiReturnTypeMixinOptions, IApiStaticMixinOptions, IApiDeclaredItemOptions {
}

// @public (undocumented)
interface IApiMethodSignatureOptions extends IApiNameMixinOptions, IApiParameterListMixinOptions, IApiReleaseTagMixinOptions, IApiReturnTypeMixinOptions, IApiDeclaredItemOptions {
}

// @public
interface IApiNamespaceOptions extends IApiItemContainerMixinOptions, IApiNameMixinOptions, IApiReleaseTagMixinOptions, IApiDeclaredItemOptions {
}

// @public
interface IApiPackageOptions extends IApiItemContainerMixinOptions, IApiNameMixinOptions, IApiDocumentedItemOptions {
}

// @public
interface IApiPackageSaveOptions extends IJsonFileSaveOptions {
  testMode?: boolean;
}

// @public
interface IApiParameterListMixinOptions extends IApiItemOptions {
    // (undocumented)
    overloadIndex: number;
    // (undocumented)
    parameters: IApiParameterOptions[];
}

// @public
interface IApiPropertyItemOptions extends IApiNameMixinOptions, IApiReleaseTagMixinOptions, IApiDeclaredItemOptions {
    // (undocumented)
    propertyTypeTokenRange: IExcerptTokenRange;
}

// @public
interface IApiPropertyOptions extends IApiPropertyItemOptions, IApiStaticMixinOptions {
}

// @public
interface IApiPropertySignatureOptions extends IApiPropertyItemOptions {
}

// @public
interface IApiReleaseTagMixinOptions extends IApiItemOptions {
    // (undocumented)
    releaseTag: ReleaseTag;
}

// @public
interface IApiReturnTypeMixinOptions extends IApiItemOptions {
    // (undocumented)
    returnTypeTokenRange: IExcerptTokenRange;
}

// @public
interface IApiStaticMixinOptions extends IApiItemOptions {
    // (undocumented)
    isStatic: boolean;
}

// @public
interface IApiTypeAliasOptions extends IApiNameMixinOptions, IApiReleaseTagMixinOptions, IApiDeclaredItemOptions {
}

// @public
interface IApiVariableOptions extends IApiNameMixinOptions, IApiReleaseTagMixinOptions, IApiDeclaredItemOptions {
    // (undocumented)
    variableTypeTokenRange: IExcerptTokenRange;
}

// @public (undocumented)
interface IExcerptToken {
    // (undocumented)
    readonly kind: ExcerptTokenKind;
    // (undocumented)
    text: string;
}

// @public (undocumented)
interface IExcerptTokenRange {
    // (undocumented)
    endIndex: number;
    // (undocumented)
    startIndex: number;
}

// @public
interface IExtractorApiJsonFileConfig {
    enabled: boolean;
    outputFolder?: string;
}

// @public
interface IExtractorApiReviewFileConfig {
    apiReviewFolder?: string;
    enabled: boolean;
    tempFolder?: string;
}

// @public
interface IExtractorConfig {
<<<<<<< HEAD
    // (undocumented)
    apiJsonFile?: IExtractorApiJsonFileConfig;
    // (undocumented)
    apiReviewFile?: IExtractorApiReviewFileConfig;
    compiler: IExtractorTsconfigCompilerConfig | IExtractorRuntimeCompilerConfig;
    // @beta (undocumented)
    dtsRollup?: IExtractorDtsRollupConfig;
    extends?: string;
    // (undocumented)
    policies?: IExtractorPoliciesConfig;
    // (undocumented)
    project: IExtractorProjectConfig;
    skipLibCheck?: boolean;
    // (undocumented)
    validationRules?: IExtractorValidationRulesConfig;
=======
  apiJsonFile?: IExtractorApiJsonFileConfig;
  apiReviewFile?: IExtractorApiReviewFileConfig;
  compiler: IExtractorTsconfigCompilerConfig | IExtractorRuntimeCompilerConfig;
  // @beta
  dtsRollup?: IExtractorDtsRollupConfig;
  extends?: string;
  policies?: IExtractorPoliciesConfig;
  project: IExtractorProjectConfig;
  skipLibCheck?: boolean;
  testMode?: boolean;
  validationRules?: IExtractorValidationRulesConfig;
>>>>>>> f6b14dd6
}

// @beta
interface IExtractorDtsRollupConfig {
    enabled: boolean;
    mainDtsRollupPath?: string;
    publishFolder?: string;
    publishFolderForBeta?: string;
    publishFolderForInternal?: string;
    publishFolderForPublic?: string;
    trimming?: boolean;
}

// @public
interface IExtractorOptions {
    compilerProgram?: ts.Program;
    customLogger?: Partial<ILogger>;
    localBuild?: boolean;
    // @beta
    typescriptCompilerFolder?: string;
}

// @public
interface IExtractorPoliciesConfig {
    namespaceSupport?: 'conservative' | 'permissive';
}

// @public
interface IExtractorProjectConfig {
    entryPointSourceFile: string;
}

// @public
interface IExtractorRuntimeCompilerConfig {
    // (undocumented)
    configType: 'runtime';
}

// @public
interface IExtractorTsconfigCompilerConfig {
    // (undocumented)
    configType: 'tsconfig';
    overrideTsconfig?: {};
    rootFolder: string;
}

// @public
interface IExtractorValidationRulesConfig {
    missingReleaseTags?: ExtractorValidationRulePolicy;
}

// @public
interface ILogger {
    logError(message: string): void;
    logInfo(message: string): void;
    logVerbose(message: string): void;
    logWarning(message: string): void;
}

// @beta
declare class IndentedWriter {
    // (undocumented)
    constructor(builder?: IStringBuilder);
    decreaseIndent(): void;
    defaultIndentPrefix: string;
    ensureNewLine(): void;
    ensureSkippedLine(): void;
    getText(): string;
    increaseIndent(indentPrefix?: string): void;
    indentScope(scope: () => void, indentPrefix?: string): void;
    peekLastCharacter(): string;
    peekSecondLastCharacter(): string;
    // (undocumented)
    toString(): string;
    write(message: string): void;
    writeLine(message?: string): void;
    }

// @public
interface IParameterOptions {
    // (undocumented)
    name: string;
    // (undocumented)
    parameterTypeExcerpt: Excerpt;
    // (undocumented)
    parent: ApiParameterListMixin;
}

// @public
interface IResolveDeclarationReferenceResult {
    errorMessage: string | undefined;
    resolvedApiItem: ApiItem | undefined;
}

// @public
declare class Parameter {
    // (undocumented)
    constructor(options: IParameterOptions);
    name: string;
    readonly parameterTypeExcerpt: Excerpt;
    readonly tsdocParamBlock: tsdoc.DocParamBlock | undefined;
}

// @public (undocumented)
declare type PropertiesOf<T> = {
    [K in keyof T]: T[K];
};

// @public
declare enum ReleaseTag {
    Alpha = 2,
    Beta = 3,
    Internal = 1,
    None = 0,
    Public = 4
}
<|MERGE_RESOLUTION|>--- conflicted
+++ resolved
@@ -309,7 +309,6 @@
 }
 
 // @public
-<<<<<<< HEAD
 declare class ApiPackage extends ApiPackage_base {
     // (undocumented)
     constructor(options: IApiPackageOptions);
@@ -326,7 +325,7 @@
     // (undocumented)
     static loadFromJsonFile(apiJsonFilename: string): ApiPackage;
     // (undocumented)
-    saveToJsonFile(apiJsonFilename: string, options?: IJsonFileSaveOptions): void;
+    saveToJsonFile(apiJsonFilename: string, options?: IApiPackageSaveOptions): void;
 }
 
 // @public
@@ -367,24 +366,6 @@
     readonly propertyTypeExcerpt: Excerpt;
     // @override (undocumented)
     serializeInto(jsonObject: Partial<IApiPropertyItemJson>): void;
-=======
-class ApiPackage extends ApiPackage_base {
-  constructor(options: IApiPackageOptions);
-  // @override (undocumented)
-  addMember(member: ApiEntryPoint): void;
-  // @override (undocumented)
-  readonly canonicalReference: string;
-  // (undocumented)
-  readonly entryPoints: ReadonlyArray<ApiEntryPoint>;
-  // (undocumented)
-  findEntryPointsByPath(importPath: string): ReadonlyArray<ApiEntryPoint>;
-  // @override (undocumented)
-  readonly kind: ApiItemKind;
-  // (undocumented)
-  static loadFromJsonFile(apiJsonFilename: string): ApiPackage;
-  // (undocumented)
-  saveToJsonFile(apiJsonFilename: string, options?: IApiPackageSaveOptions): void;
->>>>>>> f6b14dd6
 }
 
 // @public
@@ -496,7 +477,7 @@
     readonly kind: ExcerptTokenKind;
     // (undocumented)
     readonly text: string;
-}
+    }
 
 // @public (undocumented)
 declare const enum ExcerptTokenKind {
@@ -628,7 +609,8 @@
 
 // @public
 interface IApiPackageSaveOptions extends IJsonFileSaveOptions {
-  testMode?: boolean;
+    // (undocumented)
+    testMode?: boolean;
 }
 
 // @public
@@ -712,7 +694,6 @@
 
 // @public
 interface IExtractorConfig {
-<<<<<<< HEAD
     // (undocumented)
     apiJsonFile?: IExtractorApiJsonFileConfig;
     // (undocumented)
@@ -726,21 +707,9 @@
     // (undocumented)
     project: IExtractorProjectConfig;
     skipLibCheck?: boolean;
+    testMode?: boolean;
     // (undocumented)
     validationRules?: IExtractorValidationRulesConfig;
-=======
-  apiJsonFile?: IExtractorApiJsonFileConfig;
-  apiReviewFile?: IExtractorApiReviewFileConfig;
-  compiler: IExtractorTsconfigCompilerConfig | IExtractorRuntimeCompilerConfig;
-  // @beta
-  dtsRollup?: IExtractorDtsRollupConfig;
-  extends?: string;
-  policies?: IExtractorPoliciesConfig;
-  project: IExtractorProjectConfig;
-  skipLibCheck?: boolean;
-  testMode?: boolean;
-  validationRules?: IExtractorValidationRulesConfig;
->>>>>>> f6b14dd6
 }
 
 // @beta
