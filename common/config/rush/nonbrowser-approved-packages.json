--- conflicted
+++ resolved
@@ -295,17 +295,10 @@
       "allowedCategories": [ "libraries" ]
     },
     {
-<<<<<<< HEAD
       "name": "buttono",
       "allowedCategories": [ "tests" ]
     },
     {
-      "name": "chai",
-      "allowedCategories": [ "libraries", "tests" ]
-    },
-    {
-=======
->>>>>>> 54aa59a9
       "name": "chalk",
       "allowedCategories": [ "libraries" ]
     },
