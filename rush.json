--- conflicted
+++ resolved
@@ -442,13 +442,8 @@
       "cyclicDependencyProjects": ["@rushstack/heft-node-rig", "@rushstack/heft"]
     },
     {
-<<<<<<< HEAD
-      "packageName": "@grafana/api-documenter",
-      "projectFolder": "apps/api-documenter",
-=======
       "packageName": "@rushstack/heft",
       "projectFolder": "apps/heft",
->>>>>>> 4ab3518b
       "reviewCategory": "libraries",
       "shouldPublish": true,
       "cyclicDependencyProjects": ["@rushstack/heft"]
