// Copyright (c) Microsoft Corporation. All rights reserved. Licensed under the MIT license.
// See LICENSE in the project root for license information.

import * as path from 'path';
import * as semver from 'semver';
<<<<<<< HEAD
import { IPackageJson, JsonFile, FileConstants, Import } from '@rushstack/node-core-library';
=======
import { cloneDeep } from 'lodash';
import * as ssri from 'ssri';
import * as fs from 'fs';
import { IPackageJson, JsonFile, FileConstants, InternalError } from '@rushstack/node-core-library';
>>>>>>> 16b0d2e2

import { VersionPolicy, BumpType, LockStepVersionPolicy } from '../api/VersionPolicy';
import { ChangeFile } from '../api/ChangeFile';
import { ChangeType, IChangeInfo } from '../api/ChangeManagement';
import { RushConfiguration } from '../api/RushConfiguration';
import { RushConfigurationProject } from '../api/RushConfigurationProject';
import { VersionPolicyConfiguration } from '../api/VersionPolicyConfiguration';
import { PublishUtilities } from './PublishUtilities';
import { ChangeManager } from './ChangeManager';
import { TempProjectHelper } from './TempProjectHelper';
import { PnpmShrinkwrapFile, IPnpmShrinkwrapDependencyYaml } from './pnpm/PnpmShrinkwrapFile';
import { DependencySpecifier } from './DependencySpecifier';
import { PurgeManager } from './PurgeManager';
import { RushConstants } from './RushConstants';
import { RushGlobalFolder } from '../api/RushGlobalFolder';
import { RushInstallManager } from './installManager/RushInstallManager';
import { IInstallManagerOptions } from './base/BaseInstallManager';

const lodash: typeof import('lodash') = Import.lazy('lodash', require);

export class VersionManager {
  private _rushConfiguration: RushConfiguration;
  private _userEmail: string;
  private _versionPolicyConfiguration: VersionPolicyConfiguration;
  private _updatedProjects: Map<string, IPackageJson>;
  private _changeFiles: Map<string, ChangeFile>;
  private _globalFolder: RushGlobalFolder;

  public constructor(
    rushConfiguration: RushConfiguration,
    userEmail: string,
    versionPolicyConfiguration: VersionPolicyConfiguration,
    globalFolder: RushGlobalFolder
  ) {
    this._rushConfiguration = rushConfiguration;
    this._userEmail = userEmail;
    this._versionPolicyConfiguration = versionPolicyConfiguration
      ? versionPolicyConfiguration
      : this._rushConfiguration.versionPolicyConfiguration;

    this._updatedProjects = new Map<string, IPackageJson>();
    this._changeFiles = new Map<string, ChangeFile>();
    this._globalFolder = globalFolder;
  }

  /**
   * Ensures project versions follow the provided version policy. If version policy is not
   * provided, all projects will have their version checked according to the associated version policy.
   * package.json files will be updated if needed.
   * This method does not commit changes.
   * @param versionPolicyName -- version policy name
   * @param shouldCommit -- should update files to disk
   * @param force -- update even when project version is higher than policy version.
   */
  public ensure(versionPolicyName?: string, shouldCommit?: boolean, force?: boolean): void {
    this._ensure(versionPolicyName, shouldCommit, force);
  }

  /**
   * Bumps versions following version policies.
   *
   * @param lockStepVersionPolicyName - a specified lock step version policy name. Without this value,
   * versions for all lock step policies and all individual policies will be bumped.
   * With this value, only the specified lock step policy will be bumped along with all individual policies.
   * @param bumpType - overrides the default bump type and only works for lock step policy
   * @param identifier - overrides the prerelease identifier and only works for lock step policy
   * @param shouldCommit - whether the changes will be written to disk
   */
  public async bumpAsync(
    lockStepVersionPolicyName?: string,
    bumpType?: BumpType,
    identifier?: string,
    shouldCommit?: boolean
  ): Promise<void> {
    // Bump all the lock step version policies.
    this._versionPolicyConfiguration.bump(lockStepVersionPolicyName, bumpType, identifier, shouldCommit);

    // Update packages and generate change files due to lock step bump.
    this._ensure(lockStepVersionPolicyName, shouldCommit);

    // Refresh rush configuration
    this._rushConfiguration = RushConfiguration.loadFromConfigurationFile(
      this._rushConfiguration.rushJsonFile
    );

    // Update projects based on individual policies
    const changeManager: ChangeManager = new ChangeManager(
      this._rushConfiguration,
      this._getLockStepProjects()
    );

    changeManager.load(this._rushConfiguration.changesFolder);
    if (changeManager.hasChanges()) {
      changeManager.validateChanges(this._versionPolicyConfiguration);
      changeManager.apply(!!shouldCommit)!.forEach((packageJson) => {
        this._updatedProjects.set(packageJson.name, packageJson);
      });
      changeManager.updateChangelog(!!shouldCommit);
    }

    if (
      this._rushConfiguration.packageManager === 'pnpm' &&
      (!this._rushConfiguration.pnpmOptions ||
        (this._rushConfiguration.pnpmOptions && !this._rushConfiguration.pnpmOptions.useWorkspaces))
    ) {
      const purgeManager: PurgeManager = new PurgeManager(this._rushConfiguration, this._globalFolder);
      const installManagerOptions: IInstallManagerOptions = {
        debug: false,
        allowShrinkwrapUpdates: true,
        bypassPolicy: false,
        noLink: false,
        fullUpgrade: false,
        recheckShrinkwrap: false,
        networkConcurrency: undefined,
        collectLogFile: false,
        variant: this._rushConfiguration.currentInstalledVariant,
        maxInstallAttempts: RushConstants.defaultMaxInstallAttempts,
        toProjects: []
      };
      const installManager: RushInstallManager = new RushInstallManager(
        this._rushConfiguration,
        this._globalFolder,
        purgeManager,
        installManagerOptions
      );

      const shrinkwrapFilePath: string = this._rushConfiguration.getCommittedShrinkwrapFilename(
        this._rushConfiguration.currentInstalledVariant
      );

      const pnpmShrinkwrapFile: PnpmShrinkwrapFile | undefined = PnpmShrinkwrapFile.loadFromFile(
        shrinkwrapFilePath,
        this._rushConfiguration.pnpmOptions
      );

      await installManager.prepareCommonTempAsync(pnpmShrinkwrapFile);

      if (pnpmShrinkwrapFile) {
        this._updatePnpmShrinkwrapTarballIntegrities(pnpmShrinkwrapFile);
      }
    }
  }

  private _updatePnpmShrinkwrapTarballIntegrities(pnpmShrinkwrapFile: PnpmShrinkwrapFile): void {
    const tempProjectHelper: TempProjectHelper = new TempProjectHelper(this._rushConfiguration);

    if (pnpmShrinkwrapFile) {
      console.log('Updating shrinkwrap.');

      for (const rushProject of this._rushConfiguration.projects) {
        tempProjectHelper.createTempProjectTarball(rushProject);

        const tempProjectDependencyKey: string | undefined = pnpmShrinkwrapFile.getTempProjectDependencyKey(
          rushProject.tempProjectName
        );

        if (!tempProjectDependencyKey) {
          throw new Error(`Cannot get dependency key for temp project: ${rushProject.tempProjectName}`);
        }

        const parentShrinkwrapEntry:
          | IPnpmShrinkwrapDependencyYaml
          | undefined = pnpmShrinkwrapFile.getShrinkwrapEntryFromTempProjectDependencyKey(
          tempProjectDependencyKey
        );
        if (!parentShrinkwrapEntry) {
          throw new InternalError(
            `Cannot find shrinkwrap entry using dependency key for temp project: ${rushProject.tempProjectName}`
          );
        }

        console.log(`Updating entry for ${rushProject.packageName}.`);

        parentShrinkwrapEntry.resolution.integrity = ssri
          .fromData(fs.readFileSync(tempProjectHelper.getTarballFilePath(rushProject)))
          .toString();
      }

      pnpmShrinkwrapFile.save(pnpmShrinkwrapFile.shrinkwrapFilename);
      this._rushConfiguration
        .getRepoState(this._rushConfiguration.currentInstalledVariant)
        .refreshState(this._rushConfiguration);
    }
  }

  public get updatedProjects(): Map<string, IPackageJson> {
    return this._updatedProjects;
  }

  public get changeFiles(): Map<string, ChangeFile> {
    return this._changeFiles;
  }

  private _ensure(versionPolicyName?: string, shouldCommit?: boolean, force?: boolean): void {
    this._updateVersionsByPolicy(versionPolicyName, force);

    // Update all dependencies if needed.
    this._updateDependencies();

    if (shouldCommit) {
      this._updatePackageJsonFiles();
      this._changeFiles.forEach((changeFile) => {
        changeFile.writeSync();
      });
    }
  }

  private _getLockStepProjects(): Set<string> | undefined {
    const lockStepVersionPolicyNames: Set<string> = new Set<string>();

    this._versionPolicyConfiguration.versionPolicies.forEach((versionPolicy) => {
      if (versionPolicy instanceof LockStepVersionPolicy) {
        lockStepVersionPolicyNames.add(versionPolicy.policyName);
      }
    });
    const lockStepProjectNames: Set<string> = new Set<string>();
    this._rushConfiguration.projects.forEach((rushProject) => {
      if (lockStepVersionPolicyNames.has(rushProject.versionPolicyName!)) {
        lockStepProjectNames.add(rushProject.packageName);
      }
    });
    return lockStepProjectNames;
  }

  private _updateVersionsByPolicy(versionPolicyName?: string, force?: boolean): void {
    // Update versions based on version policy
    this._rushConfiguration.projects.forEach((rushProject) => {
      const projectVersionPolicyName: string | undefined = rushProject.versionPolicyName;
      if (
        projectVersionPolicyName &&
        (!versionPolicyName || projectVersionPolicyName === versionPolicyName)
      ) {
        const versionPolicy: VersionPolicy = this._versionPolicyConfiguration.getVersionPolicy(
          projectVersionPolicyName
        );
        const updatedProject: IPackageJson | undefined = versionPolicy.ensure(rushProject.packageJson, force);
        if (updatedProject) {
          this._updatedProjects.set(updatedProject.name, updatedProject);
          // No need to create an entry for prerelease version bump.
          if (!this._isPrerelease(updatedProject.version) && rushProject.isMainProject) {
            this._addChangeInfo(updatedProject.name, [this._createChangeInfo(updatedProject, rushProject)]);
          }
        }
      }
    });
  }

  private _isPrerelease(version: string): boolean {
    return !!semver.prerelease(version);
  }

  private _addChangeInfo(packageName: string, changeInfos: IChangeInfo[]): void {
    if (!changeInfos.length) {
      return;
    }
    let changeFile: ChangeFile | undefined = this._changeFiles.get(packageName);
    if (!changeFile) {
      changeFile = new ChangeFile(
        {
          changes: [],
          packageName: packageName,
          email: this._userEmail
        },
        this._rushConfiguration
      );
      this._changeFiles.set(packageName, changeFile);
    }
    changeInfos.forEach((changeInfo) => {
      changeFile!.addChange(changeInfo);
    });
  }

  private _updateDependencies(): void {
    this._rushConfiguration.projects.forEach((rushProject) => {
      let clonedProject: IPackageJson | undefined = this._updatedProjects.get(rushProject.packageName);
      let projectVersionChanged: boolean = true;
      if (!clonedProject) {
        clonedProject = lodash.cloneDeep(rushProject.packageJson);
        projectVersionChanged = false;
      }
      this._updateProjectAllDependencies(rushProject, clonedProject!, projectVersionChanged);
    });
  }

  private _updateProjectAllDependencies(
    rushProject: RushConfigurationProject,
    clonedProject: IPackageJson,
    projectVersionChanged: boolean
  ): void {
    if (!clonedProject.dependencies && !clonedProject.devDependencies) {
      return;
    }
    const changes: IChangeInfo[] = [];
    let updated: boolean = false;
    if (
      this._updateProjectDependencies(
        clonedProject.dependencies,
        changes,
        clonedProject,
        rushProject,
        projectVersionChanged
      )
    ) {
      updated = true;
    }
    if (
      this._updateProjectDependencies(
        clonedProject.devDependencies,
        changes,
        clonedProject,
        rushProject,
        projectVersionChanged
      )
    ) {
      updated = true;
    }
    if (
      this._updateProjectDependencies(
        clonedProject.peerDependencies,
        changes,
        clonedProject,
        rushProject,
        projectVersionChanged
      )
    ) {
      updated = true;
    }

    if (updated) {
      this._updatedProjects.set(clonedProject.name, clonedProject);

      this._addChangeInfo(clonedProject.name, changes);
    }
  }

  private _updateProjectDependencies(
    dependencies: { [key: string]: string } | undefined,
    changes: IChangeInfo[],
    clonedProject: IPackageJson,
    rushProject: RushConfigurationProject,
    projectVersionChanged: boolean
  ): boolean {
    if (!dependencies) {
      return false;
    }
    let updated: boolean = false;
    this._updatedProjects.forEach((updatedDependentProject, updatedDependentProjectName) => {
      if (dependencies[updatedDependentProjectName]) {
        if (rushProject.cyclicDependencyProjects.has(updatedDependentProjectName)) {
          // Skip if cyclic
          console.log(`Found cyclic ${rushProject.packageName} ${updatedDependentProjectName}`);
          return;
        }

        const oldDependencyVersion: string = dependencies[updatedDependentProjectName];
        const newDependencyVersion: string = PublishUtilities.getNewDependencyVersion(
          dependencies,
          updatedDependentProjectName,
          updatedDependentProject.version
        );

        if (newDependencyVersion !== oldDependencyVersion) {
          updated = true;
          if (this._shouldTrackDependencyChange(rushProject, updatedDependentProjectName)) {
            this._trackDependencyChange(
              changes,
              clonedProject,
              projectVersionChanged,
              updatedDependentProject,
              oldDependencyVersion,
              newDependencyVersion
            );
          }
          dependencies[updatedDependentProjectName] = newDependencyVersion;
        }
      }
    });
    return updated;
  }

  private _shouldTrackDependencyChange(
    rushProject: RushConfigurationProject,
    dependencyName: string
  ): boolean {
    const dependencyRushProject:
      | RushConfigurationProject
      | undefined = this._rushConfiguration.projectsByName.get(dependencyName);

    return (
      !!dependencyRushProject &&
      rushProject.shouldPublish &&
      (!rushProject.versionPolicy ||
        !rushProject.versionPolicy.isLockstepped ||
        (rushProject.isMainProject &&
          dependencyRushProject.versionPolicyName !== rushProject.versionPolicyName))
    );
  }

  private _trackDependencyChange(
    changes: IChangeInfo[],
    clonedProject: IPackageJson,
    projectVersionChanged: boolean,
    updatedDependentProject: IPackageJson,
    oldDependencyVersion: string,
    newDependencyVersion: string
  ): void {
    const oldSpecifier: DependencySpecifier = new DependencySpecifier(
      updatedDependentProject.name,
      oldDependencyVersion
    );
    if (
      !semver.satisfies(updatedDependentProject.version, oldSpecifier.versionSpecifier) &&
      !projectVersionChanged
    ) {
      this._addChange(changes, {
        changeType: ChangeType.patch,
        packageName: clonedProject.name
      });
    }

    // If current version is not a prerelease version and new dependency is also not a prerelease version,
    // add change entry. Otherwise, too many changes will be created for frequent releases.
    if (!this._isPrerelease(updatedDependentProject.version) && !this._isPrerelease(clonedProject.version)) {
      this._addChange(changes, {
        changeType: ChangeType.dependency,
        comment:
          `Dependency ${updatedDependentProject.name} version bump from ${oldDependencyVersion}` +
          ` to ${newDependencyVersion}.`,
        packageName: clonedProject.name
      });
    }
  }

  private _addChange(changes: IChangeInfo[], newChange: IChangeInfo): void {
    const exists: boolean = changes.some((changeInfo) => {
      return (
        changeInfo.author === newChange.author &&
        changeInfo.changeType === newChange.changeType &&
        changeInfo.comment === newChange.comment &&
        changeInfo.commit === newChange.commit &&
        changeInfo.packageName === newChange.packageName &&
        changeInfo.type === newChange.type
      );
    });
    if (!exists) {
      changes.push(newChange);
    }
  }

  private _updatePackageJsonFiles(): void {
    this._updatedProjects.forEach((newPackageJson, packageName) => {
      const rushProject: RushConfigurationProject | undefined = this._rushConfiguration.getProjectByName(
        packageName
      );
      // Update package.json
      if (rushProject) {
        const packagePath: string = path.join(rushProject.projectFolder, FileConstants.PackageJson);
        JsonFile.save(newPackageJson, packagePath, { updateExistingFile: true });
      }
    });
  }

  private _createChangeInfo(
    newPackageJson: IPackageJson,
    rushProject: RushConfigurationProject
  ): IChangeInfo {
    return {
      changeType: ChangeType.none,
      newVersion: newPackageJson.version,
      packageName: newPackageJson.name,
      comment: ''
    };
  }
}<|MERGE_RESOLUTION|>--- conflicted
+++ resolved
@@ -3,14 +3,9 @@
 
 import * as path from 'path';
 import * as semver from 'semver';
-<<<<<<< HEAD
-import { IPackageJson, JsonFile, FileConstants, Import } from '@rushstack/node-core-library';
-=======
-import { cloneDeep } from 'lodash';
 import * as ssri from 'ssri';
 import * as fs from 'fs';
-import { IPackageJson, JsonFile, FileConstants, InternalError } from '@rushstack/node-core-library';
->>>>>>> 16b0d2e2
+import { IPackageJson, JsonFile, FileConstants, InternalError, Import } from '@rushstack/node-core-library';
 
 import { VersionPolicy, BumpType, LockStepVersionPolicy } from '../api/VersionPolicy';
 import { ChangeFile } from '../api/ChangeFile';
