// Copyright (c) Microsoft Corporation. All rights reserved. Licensed under the MIT license.
// See LICENSE in the project root for license information.

import { AstSymbol } from './AstSymbol';
import { InternalError } from '@rushstack/node-core-library';
import { AstSyntheticEntity } from './AstEntity';

/**
 * Indicates the import kind for an `AstImport`.
 */
export enum AstImportKind {
  /**
   * An import statement such as `import X from "y";`.
   */
  DefaultImport,

  /**
   * An import statement such as `import { X } from "y";`.
   */
  NamedImport,

  /**
   * An import statement such as `import * as x from "y";`.
   */
  StarImport,

  /**
   * An import statement such as `import x = require("y");`.
   */
  EqualsImport,

  /**
   * An import statement such as `interface foo { foo: import("bar").a.b.c }`.
   */
  ImportType
}

/**
 * Constructor parameters for AstImport
 *
 * @privateRemarks
 * Our naming convention is to use I____Parameters for constructor options and
 * I____Options for general function options.  However the word "parameters" is
 * confusingly similar to the terminology for function parameters modeled by API Extractor,
 * so we use I____Options for both cases in this code base.
 */
export interface IAstImportOptions {
  readonly importKind: AstImportKind;
  readonly modulePath: string;
  readonly exportName: string | undefined;
  readonly isTypeOnly: boolean;
}

/**
 * For a symbol that was imported from an external package, this tracks the import
 * statement that was used to reach it.
 */
export class AstImport extends AstSyntheticEntity {
  public readonly importKind: AstImportKind;

  /**
   * The name of the external package (and possibly module path) that this definition
   * was imported from.
   *
   * Example: "@rushstack/node-core-library/lib/FileSystem"
   */
  public readonly modulePath: string;

  /**
   * The name of the symbol being imported.
   *
   * @remarks
   *
   * The name depends on the type of import:
   *
   * ```ts
   * // For AstImportKind.DefaultImport style, exportName would be "X" in this example:
   * import X from "y";
   *
   * // For AstImportKind.NamedImport style, exportName would be "X" in this example:
   * import { X } from "y";
   *
   * // For AstImportKind.StarImport style, exportName would be "x" in this example:
   * import * as x from "y";
   *
   * // For AstImportKind.EqualsImport style, exportName would be "x" in this example:
   * import x = require("y");
   *
   * // For AstImportKind.ImportType style, exportName would be "a.b.c" in this example:
   * interface foo { foo: import('bar').a.b.c };
   * ```
   */
  public readonly exportName: string | undefined;

  /**
   * Whether it is a type-only import, for example:
   *
   * ```ts
   * import type { X } from "y";
   * ```
   *
   * This is set to true ONLY if the type-only form is used in *every* reference to this AstImport.
   */
  public isTypeOnlyEverywhere: boolean;

  /**
   * If this import statement refers to an API from an external package that is tracked by API Extractor
   * (according to `PackageMetadataManager.isAedocSupportedFor()`), then this property will return the
   * corresponding AstSymbol.  Otherwise, it is undefined.
   */
  public astSymbol: AstSymbol | undefined;

  /**
   * If modulePath and exportName are defined, then this is a dictionary key
   * that combines them with a colon (":").
   *
   * Example: "@rushstack/node-core-library/lib/FileSystem:FileSystem"
   */
  public readonly key: string;

  public constructor(options: IAstImportOptions) {
    super();

    this.importKind = options.importKind;
    this.modulePath = options.modulePath;
    this.exportName = options.exportName;

    // We start with this assumption, but it may get changed later if non-type-only import is encountered.
    this.isTypeOnlyEverywhere = options.isTypeOnly;

    this.key = AstImport.getKey(options);
  }

<<<<<<< HEAD
  /** {@inheritdoc} */
  public get localName(): string {
    // abstract
    return this.exportName;
=======
  /**
   * Allows `AstEntity.localName` to be used as a convenient generalization of `AstSymbol.localName` and
   * `AstImport.exportName`.
   */
  public get localName(): string | undefined {
    return this.exportName ? this.exportName.split('.').slice(-1)[0] : undefined;
>>>>>>> fab8ec3a
  }

  /**
   * Calculates the lookup key used with `AstImport.key`
   */
  public static getKey(options: IAstImportOptions): string {
    switch (options.importKind) {
      case AstImportKind.DefaultImport:
        return `${options.modulePath}:${options.exportName}`;
      case AstImportKind.NamedImport:
        return `${options.modulePath}:${options.exportName}`;
      case AstImportKind.StarImport:
        return `${options.modulePath}:*`;
      case AstImportKind.EqualsImport:
        return `${options.modulePath}:=`;
      case AstImportKind.ImportType:
        return `${options.modulePath}:${options.exportName}`;
      default:
        throw new InternalError('Unknown AstImportKind');
    }
  }
}<|MERGE_RESOLUTION|>--- conflicted
+++ resolved
@@ -131,19 +131,12 @@
     this.key = AstImport.getKey(options);
   }
 
-<<<<<<< HEAD
-  /** {@inheritdoc} */
-  public get localName(): string {
-    // abstract
-    return this.exportName;
-=======
   /**
    * Allows `AstEntity.localName` to be used as a convenient generalization of `AstSymbol.localName` and
    * `AstImport.exportName`.
    */
   public get localName(): string | undefined {
     return this.exportName ? this.exportName.split('.').slice(-1)[0] : undefined;
->>>>>>> fab8ec3a
   }
 
   /**
