// Copyright (c) Microsoft Corporation. All rights reserved. Licensed under the MIT license.
// See LICENSE in the project root for license information.

<<<<<<< HEAD
import {
  ApiParameterListMixin,
  ApiItem,
  ApiItemKind
} from '@microsoft/api-extractor-model';

export class Utilities {
  private static readonly _badFilenameCharsRegExp: RegExp = /[^a-z0-9_\-\.]/ig;
  
  public static getImportName(name: string): string {
    return name.replace(Utilities._badFilenameCharsRegExp, '');
  }

  public static getGrafanaConciseSignature(apiItem: ApiItem): string {
    let displayName: string = apiItem.displayName;

    if (apiItem.kind === ApiItemKind.ConstructSignature || apiItem.kind === ApiItemKind.Constructor) {
      displayName = displayName.replace(Utilities._badFilenameCharsRegExp, '');
    }

    if (ApiParameterListMixin.isBaseClassOf(apiItem)) {
      return displayName + '(' + apiItem.parameters.map(x => x.name).join(', ') + ')';
    }
    return displayName;
  }

  public static getHeaderLinkForName(name: string): string {
    return name.replace('(','-').replace(Utilities._badFilenameCharsRegExp, '').toLocaleLowerCase();
  }

=======
import { ApiParameterListMixin, ApiItem } from '@microsoft/api-extractor-model';

export class Utilities {
  private static readonly _badFilenameCharsRegExp: RegExp = /[^a-z0-9_\-\.]/gi;
>>>>>>> 464b2fe6
  /**
   * Generates a concise signature for a function.  Example: "getArea(width, height)"
   */
  public static getConciseSignature(apiItem: ApiItem): string {
    if (ApiParameterListMixin.isBaseClassOf(apiItem)) {
      return apiItem.displayName + '(' + apiItem.parameters.map((x) => x.name).join(', ') + ')';
    }
    return apiItem.displayName;
  }

  /**
   * Converts bad filename characters to underscores.
   */
  public static getSafeFilenameForName(name: string): string {
    // TODO: This can introduce naming collisions.
    // We will fix that as part of https://github.com/microsoft/rushstack/issues/1308
    return name.replace(Utilities._badFilenameCharsRegExp, '_').toLowerCase();
  }
}<|MERGE_RESOLUTION|>--- conflicted
+++ resolved
@@ -1,7 +1,6 @@
 // Copyright (c) Microsoft Corporation. All rights reserved. Licensed under the MIT license.
 // See LICENSE in the project root for license information.
 
-<<<<<<< HEAD
 import {
   ApiParameterListMixin,
   ApiItem,
@@ -10,7 +9,7 @@
 
 export class Utilities {
   private static readonly _badFilenameCharsRegExp: RegExp = /[^a-z0-9_\-\.]/ig;
-  
+
   public static getImportName(name: string): string {
     return name.replace(Utilities._badFilenameCharsRegExp, '');
   }
@@ -32,12 +31,6 @@
     return name.replace('(','-').replace(Utilities._badFilenameCharsRegExp, '').toLocaleLowerCase();
   }
 
-=======
-import { ApiParameterListMixin, ApiItem } from '@microsoft/api-extractor-model';
-
-export class Utilities {
-  private static readonly _badFilenameCharsRegExp: RegExp = /[^a-z0-9_\-\.]/gi;
->>>>>>> 464b2fe6
   /**
    * Generates a concise signature for a function.  Example: "getArea(width, height)"
    */
