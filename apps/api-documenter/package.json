{
<<<<<<< HEAD
  "name": "@grafana/api-documenter",
  "version": "0.9.4",
=======
  "name": "@microsoft/api-documenter",
  "version": "7.9.1",
>>>>>>> 4ab3518b
  "description": "Read JSON files from api-extractor, generate documentation pages",
  "repository": {
    "type": "git",
    "url": "https://github.com/grafana/rushstack/tree/master/apps/api-documenter"
  },
  "homepage": "https://api-extractor.com/",
  "license": "MIT",
  "scripts": {
    "build": "heft test --clean"
  },
  "bin": {
    "api-documenter": "./bin/api-documenter"
  },
  "main": "lib/index.js",
  "typings": "dist/rollup.d.ts",
  "dependencies": {
    "@microsoft/api-extractor-model": "workspace:*",
    "@microsoft/tsdoc": "0.12.19",
    "@rushstack/node-core-library": "workspace:*",
    "@rushstack/ts-command-line": "workspace:*",
    "colors": "~1.2.1",
    "js-yaml": "~3.13.1",
    "resolve": "~1.17.0"
  },
  "devDependencies": {
    "@rushstack/eslint-config": "workspace:*",
    "@rushstack/heft": "workspace:*",
    "@rushstack/heft-node-rig": "workspace:*",
    "@types/heft-jest": "1.0.1",
    "@types/js-yaml": "3.12.1",
    "@types/node": "10.17.13",
    "@types/resolve": "1.17.1",
    "jest": "~25.4.0"
  }
}<|MERGE_RESOLUTION|>--- conflicted
+++ resolved
@@ -1,11 +1,6 @@
 {
-<<<<<<< HEAD
-  "name": "@grafana/api-documenter",
+  "name": "@microsoft/api-documenter",
   "version": "0.9.4",
-=======
-  "name": "@microsoft/api-documenter",
-  "version": "7.9.1",
->>>>>>> 4ab3518b
   "description": "Read JSON files from api-extractor, generate documentation pages",
   "repository": {
     "type": "git",
